<?xml version="1.0" encoding="utf-8"?>
<Project ToolsVersion="12.0" DefaultTargets="Build" xmlns="http://schemas.microsoft.com/developer/msbuild/2003">
  <Import Project="$(MSBuildExtensionsPath)\$(MSBuildToolsVersion)\Microsoft.Common.props" Condition="Exists('$(MSBuildExtensionsPath)\$(MSBuildToolsVersion)\Microsoft.Common.props')" />
  <PropertyGroup>
    <!-- Work around known Dev14 bug - see
         https://connect.microsoft.com/VisualStudio/feedback/details/1000796/connect-file-uap-props-not-found-cant-build-a-portable-lib-on-vs14
    -->
    <_WindowsKitBinPath>$(MSBuildProgramFiles32)\Windows Kits\8.1\bin\x86</_WindowsKitBinPath>
    <_WindowsPhoneKitBinPath>$(MSBuildProgramFiles32)\Windows Phone Kits\8.1\bin</_WindowsPhoneKitBinPath>
    <MakePriExeFullPath>$(_WindowsKitBinPath)\makepri.exe</MakePriExeFullPath>
    <MakeAppxExeFullPath>$(_WindowsKitBinPath)\makeappx.exe</MakeAppxExeFullPath>
    <SignAppxPackageExeFullPath>$(_WindowsKitBinPath)\signtool.exe</SignAppxPackageExeFullPath>
    <MakePriExtensionPath>$(_WindowsPhoneKitBinPath)\x86\MrmEnvironmentExtDl.dll</MakePriExtensionPath>
    <MakePriExtensionPath_x64>$(_WindowsPhoneKitBinPath)\x64\MrmEnvironmentExtDl.dll</MakePriExtensionPath_x64>
  </PropertyGroup>
  <PropertyGroup>
    <Configuration Condition=" '$(Configuration)' == '' ">Debug</Configuration>
    <Platform Condition=" '$(Platform)' == '' ">AnyCPU</Platform>
    <ProjectGuid>{D0DF902A-2486-4A38-B7A7-232B9B6590E1}</ProjectGuid>
    <ProjectTypeGuids>{786C830F-07A1-408B-BD7F-6EE04809D6DB};{FAE04EC0-301F-11D3-BF4B-00C04F79EFBC}</ProjectTypeGuids>
    <OutputType>Library</OutputType>
    <AssemblyName>System.Xml.XPath.Tests</AssemblyName>
    <OutputPath Condition="'$(OutputPath)'==''">$(BaseOutputPath)bin\$(Configuration)\$(AssemblyName)\</OutputPath>
    <RootNamespace>System.Xml.XPath.Tests</RootNamespace>
    <TargetFrameworkVersion>v4.5</TargetFrameworkVersion>
    <TargetFrameworkProfile>Profile7</TargetFrameworkProfile>
    <FileAlignment>512</FileAlignment>
    <ImplicitlyExpandTargetFramework>False</ImplicitlyExpandTargetFramework>
    <CodeAnalysisRuleSet>MinimumRecommendedRules.ruleset</CodeAnalysisRuleSet>
    <DebugSymbols>true</DebugSymbols>
  </PropertyGroup>
  <PropertyGroup>
    <CommonPath>..\..\Common\tests\System.Xml.XPath</CommonPath>
  </PropertyGroup>
  <ItemGroup>
<<<<<<< HEAD
    <Reference Include="System" />
    <Reference Include="System.Globalization" />
    <Reference Include="System.IO" />
    <Reference Include="System.Reflection" />
    <Reference Include="System.Runtime" />
    <Reference Include="System.Runtime.Extensions" />
    <Reference Include="System.Xml" />
    <Reference Include="System.Xml.ReaderWriter" />
    <Reference Include="System.Threading.Tasks" />
=======
    <Reference Include="System.Runtime">
      <HintPath>..\..\packages\System.Runtime.4.0.20-beta-22405\lib\portable-wpa80+win80+net45+aspnetcore50\System.Runtime.dll</HintPath>
      <Private>False</Private>
      <SpecificVersion>False</SpecificVersion>
    </Reference>
    <Reference Include="System.Xml.ReaderWriter">
      <HintPath>..\..\packages\System.Xml.ReaderWriter.4.0.10-beta-22405\lib\portable-wpa80+win80+net45+aspnetcore50\System.Xml.ReaderWriter.dll</HintPath>
      <Private>False</Private>
      <SpecificVersion>False</SpecificVersion>
    </Reference>
    <Reference Include="System.IO">
      <HintPath>..\..\packages\System.IO.4.0.10-beta-22405\lib\portable-wpa80+win80+net45+aspnetcore50\System.IO.dll</HintPath>
      <Private>False</Private>
      <SpecificVersion>False</SpecificVersion>
    </Reference>
    <Reference Include="System.Runtime.Extensions">
      <HintPath>..\..\packages\System.Runtime.Extensions.4.0.10-beta-22405\lib\portable-wpa80+win80+net45+aspnetcore50\System.Runtime.Extensions.dll</HintPath>
      <Private>False</Private>
      <SpecificVersion>False</SpecificVersion>
    </Reference>
    <Reference Include="System.Reflection">
      <HintPath>..\..\packages\System.Reflection.4.0.10-beta-22405\lib\portable-wpa80+win80+net45+aspnetcore50\System.Reflection.dll</HintPath>
      <Private>False</Private>
      <SpecificVersion>False</SpecificVersion>
    </Reference>
  </ItemGroup>
  <ItemGroup>
>>>>>>> 74d2bb78
    <Reference Include="xunit">
      <HintPath>..\..\packages\xunit.1.9.2\lib\net20\xunit.dll</HintPath>
    </Reference>
  </ItemGroup>
  <ItemGroup>
    <!-- XPath.XPathDocument navigator -->
    <Compile Include="XPathDocument\CreateNavigatorFromXmlReader.cs" />
    <Compile Include="XPathDocument\XmlReaderXPathTest.cs" />
    <!-- Common -->
    <Compile Include="$(CommonPath)\Common\FileHelper.cs" />
    <Compile Include="$(CommonPath)\Common\ICreateNavigator.cs" />
    <Compile Include="$(CommonPath)\Common\Utils.cs" />
    <Compile Include="$(CommonPath)\Common\XPathResult.cs" />
    <Compile Include="$(CommonPath)\Common\XPathResultToken.cs" />
    <Compile Include="$(CommonPath)\CoreFunctionLibrary\BooleanFunctionsTests.cs" />
    <Compile Include="$(CommonPath)\CoreFunctionLibrary\ComplexExpressionsTests.cs" />
    <Compile Include="$(CommonPath)\CoreFunctionLibrary\NodeSetFunctionsTests.cs" />
    <Compile Include="$(CommonPath)\CoreFunctionLibrary\NodeSetMatchesTests.cs" />
    <Compile Include="$(CommonPath)\CoreFunctionLibrary\NumberFunctionsTests.cs" />
    <Compile Include="$(CommonPath)\CoreFunctionLibrary\ParameterTypeCoercionTests.cs" />
    <Compile Include="$(CommonPath)\CoreFunctionLibrary\StringFunctionsTests.cs" />
    <Compile Include="$(CommonPath)\CustomerScenarios\CustomerScenariosTests.cs" />
    <Compile Include="$(CommonPath)\CustomerScenarios\MatchesTests.cs" />
    <Compile Include="$(CommonPath)\FuncExpressions\BasicMatchesTests.cs" />
    <Compile Include="$(CommonPath)\FuncExpressions\BasicsTests.cs" />
    <Compile Include="$(CommonPath)\FuncExpressions\BooleansTests.cs" />
    <Compile Include="$(CommonPath)\FuncExpressions\NodeSetsMatchesTests.cs" />
    <Compile Include="$(CommonPath)\FuncExpressions\NodeSetsTests.cs" />
    <Compile Include="$(CommonPath)\FuncExpressions\NumbersTests.cs" />
    <Compile Include="$(CommonPath)\FuncExpressions\SetContextFunctionalTests.cs" />
    <Compile Include="$(CommonPath)\FuncExpressions\SetContextMatchesTests.cs" />
    <Compile Include="$(CommonPath)\FuncLocation\PathAbbreviatedSyntaxMatchesTests.cs" />
    <Compile Include="$(CommonPath)\FuncLocation\PathAbbreviatedSyntaxTests.cs" />
    <Compile Include="$(CommonPath)\FuncLocation\PathAxeCombinationsTests.cs" />
    <Compile Include="$(CommonPath)\FuncLocation\PathAxeComplexExprMatchesTests.cs" />
    <Compile Include="$(CommonPath)\FuncLocation\PathAxeComplexExprTests.cs" />
    <Compile Include="$(CommonPath)\FuncLocation\PathAxeMatchesTests.cs" />
    <Compile Include="$(CommonPath)\FuncLocation\PathAxesTests.cs" />
    <Compile Include="$(CommonPath)\FuncLocation\PathNodeMatchesTests.cs" />
    <Compile Include="$(CommonPath)\FuncLocation\PathNodeTests.cs" />
    <Compile Include="$(CommonPath)\FuncLocation\PathPredicateComplexExprTests.cs" />
    <Compile Include="$(CommonPath)\FuncLocation\PathPredicateMatchesTests.cs" />
    <Compile Include="$(CommonPath)\FuncLocation\PathPredicatePositionTests.cs" />
    <Compile Include="$(CommonPath)\FuncLocation\PathPredicatesTests.cs" />
    <Compile Include="$(CommonPath)\FuncLocation\StepMatchesTests.cs" />
    <Compile Include="$(CommonPath)\FuncLocation\StepsTests.cs" />
    <Compile Include="$(CommonPath)\MiscellaneousCases\GlobalizationTests.cs" />
    <Compile Include="$(CommonPath)\MiscellaneousCases\LexicalStructureTests.cs" />
    <Compile Include="$(CommonPath)\MiscellaneousCases\MatchesTests.cs" />
    <Compile Include="$(CommonPath)\MiscellaneousCases\MiscellaneousCasesTests.cs" />
    <Compile Include="$(CommonPath)\MiscellaneousCases\NodeSetsTests.cs" />
    <Compile Include="$(CommonPath)\MiscellaneousCases\RegressionTestsTests.cs" />
    <Compile Include="$(CommonPath)\TestsWithEncoding\MiscWithEncodings.cs" />
    <Compile Include="$(CommonPath)\XPathExpressionTests\CompileTests.cs" />
    <Compile Include="$(CommonPath)\XPathExpressionTests\EvaluateTests.cs" />
  </ItemGroup>
  <ItemGroup>
    <EmbeddedResource Include="$(CommonPath)\TestData\91893.xml">
      <Link>TestData\91893.xml</Link>
    </EmbeddedResource>
    <EmbeddedResource Include="$(CommonPath)\TestData\JPN_problem_chars_1.xml">
      <Link>TestData\JPN_problem_chars_1.xml</Link>
    </EmbeddedResource>
    <EmbeddedResource Include="$(CommonPath)\TestData\JPN_problem_chars_2.xml">
      <Link>TestData\JPN_problem_chars_2.xml</Link>
    </EmbeddedResource>
    <EmbeddedResource Include="$(CommonPath)\TestData\KOR_problem_chars_b.xml">
      <Link>TestData\KOR_problem_chars_b.xml</Link>
    </EmbeddedResource>
    <EmbeddedResource Include="$(CommonPath)\TestData\Russian_problem_chars.xml">
      <Link>TestData\Russian_problem_chars.xml</Link>
    </EmbeddedResource>
    <EmbeddedResource Include="$(CommonPath)\TestData\Single_byte_problem_chars_b.xml">
      <Link>TestData\Single_byte_problem_chars_b.xml</Link>
    </EmbeddedResource>
    <EmbeddedResource Include="$(CommonPath)\TestData\Surrogates_1.xml">
      <Link>TestData\Surrogates_1.xml</Link>
    </EmbeddedResource>
    <EmbeddedResource Include="$(CommonPath)\TestData\Thai_risky_chars.xml">
      <Link>TestData\Thai_risky_chars.xml</Link>
    </EmbeddedResource>
    <EmbeddedResource Include="$(CommonPath)\TestData\XQL_Orders_j1.xml">
      <Link>TestData\XQL_Orders_j1.xml</Link>
    </EmbeddedResource>
    <EmbeddedResource Include="$(CommonPath)\TestData\XQL_Orders_j3.xml">
      <Link>TestData\XQL_Orders_j3.xml</Link>
    </EmbeddedResource>
    <EmbeddedResource Include="$(CommonPath)\TestData\xql_orders-flat-200a.xml">
      <Link>TestData\xql_orders-flat-200a.xml</Link>
    </EmbeddedResource>
    <EmbeddedResource Include="$(CommonPath)\TestData\books.xml">
      <Link>TestData\books.xml</Link>
    </EmbeddedResource>
    <EmbeddedResource Include="$(CommonPath)\TestData\books_2.xml">
      <Link>TestData\books_2.xml</Link>
    </EmbeddedResource>
    <EmbeddedResource Include="$(CommonPath)\TestData\bookstore.xml">
      <Link>TestData\bookstore.xml</Link>
    </EmbeddedResource>
    <EmbeddedResource Include="$(CommonPath)\TestData\data.xml">
      <Link>TestData\data.xml</Link>
    </EmbeddedResource>
    <EmbeddedResource Include="$(CommonPath)\TestData\data1.xml">
      <Link>TestData\data1.xml</Link>
    </EmbeddedResource>
    <EmbeddedResource Include="$(CommonPath)\TestData\data4.xml">
      <Link>TestData\data4.xml</Link>
    </EmbeddedResource>
    <EmbeddedResource Include="$(CommonPath)\TestData\dummy.xml">
      <Link>TestData\dummy.xml</Link>
    </EmbeddedResource>
    <EmbeddedResource Include="$(CommonPath)\TestData\id4.xml">
      <Link>TestData\id4.xml</Link>
    </EmbeddedResource>
    <EmbeddedResource Include="$(CommonPath)\TestData\lang.xml">
      <Link>TestData\lang.xml</Link>
    </EmbeddedResource>
    <EmbeddedResource Include="$(CommonPath)\TestData\name.xml">
      <Link>TestData\name.xml</Link>
    </EmbeddedResource>
    <EmbeddedResource Include="$(CommonPath)\TestData\name2.xml">
      <Link>TestData\name2.xml</Link>
    </EmbeddedResource>
    <EmbeddedResource Include="$(CommonPath)\TestData\name4.xml">
      <Link>TestData\name4.xml</Link>
    </EmbeddedResource>
    <EmbeddedResource Include="$(CommonPath)\TestData\namespaces.xml">
      <Link>TestData\namespaces.xml</Link>
    </EmbeddedResource>
    <EmbeddedResource Include="$(CommonPath)\TestData\ns_default.xml">
      <Link>TestData\ns_default.xml</Link>
    </EmbeddedResource>
    <EmbeddedResource Include="$(CommonPath)\TestData\ns_prefixes.xml">
      <Link>TestData\ns_prefixes.xml</Link>
    </EmbeddedResource>
    <EmbeddedResource Include="$(CommonPath)\TestData\numbers.xml">
      <Link>TestData\numbers.xml</Link>
    </EmbeddedResource>
    <EmbeddedResource Include="$(CommonPath)\TestData\space.xml">
      <Link>TestData\space.xml</Link>
    </EmbeddedResource>
    <EmbeddedResource Include="$(CommonPath)\TestData\t114730.xml">
      <Link>TestData\t114730.xml</Link>
    </EmbeddedResource>
    <EmbeddedResource Include="$(CommonPath)\TestData\t98598.xml">
      <Link>TestData\t98598.xml</Link>
    </EmbeddedResource>
    <EmbeddedResource Include="$(CommonPath)\TestData\test1.xml">
      <Link>TestData\test1.xml</Link>
    </EmbeddedResource>
    <EmbeddedResource Include="$(CommonPath)\TestData\test63682.xml">
      <Link>TestData\test63682.xml</Link>
    </EmbeddedResource>
    <EmbeddedResource Include="$(CommonPath)\TestData\test63733.xml">
      <Link>TestData\test63733.xml</Link>
    </EmbeddedResource>
    <EmbeddedResource Include="$(CommonPath)\TestData\test66246.xml">
      <Link>TestData\test66246.xml</Link>
    </EmbeddedResource>
    <EmbeddedResource Include="$(CommonPath)\TestData\turkish.xml">
      <Link>TestData\turkish.xml</Link>
    </EmbeddedResource>
    <EmbeddedResource Include="$(CommonPath)\TestData\xp001.xml">
      <Link>TestData\xp001.xml</Link>
    </EmbeddedResource>
    <EmbeddedResource Include="$(CommonPath)\TestData\xp002.xml">
      <Link>TestData\xp002.xml</Link>
    </EmbeddedResource>
    <EmbeddedResource Include="$(CommonPath)\TestData\xp003.xml">
      <Link>TestData\xp003.xml</Link>
    </EmbeddedResource>
    <EmbeddedResource Include="$(CommonPath)\TestData\xp004.xml">
      <Link>TestData\xp004.xml</Link>
    </EmbeddedResource>
    <EmbeddedResource Include="$(CommonPath)\TestData\xp005.xml">
      <Link>TestData\xp005.xml</Link>
    </EmbeddedResource>
    <EmbeddedResource Include="$(CommonPath)\TestData\xp006.xml">
      <Link>TestData\xp006.xml</Link>
    </EmbeddedResource>
    <EmbeddedResource Include="$(CommonPath)\TestData\xp008.xml">
      <Link>TestData\xp008.xml</Link>
    </EmbeddedResource>
    <EmbeddedResource Include="$(CommonPath)\TestData\xp012.xml">
      <Link>TestData\xp012.xml</Link>
    </EmbeddedResource>
    <EmbeddedResource Include="$(CommonPath)\TestData\xpC001.xml">
      <Link>TestData\xpC001.xml</Link>
    </EmbeddedResource>
  </ItemGroup>
  <ItemGroup>
    <ProjectReference Include="..\src\System.Xml.XPath.csproj">
      <Project>{be28323e-327a-4e0f-b7f9-16ab7eab59dd}</Project>
      <Name>System.Xml.XPath</Name>
    </ProjectReference>
  </ItemGroup>
  <ItemGroup>
    <Service Include="{82A7F48D-3B50-4B1E-B82E-3ADA8210C358}" />
  </ItemGroup>
  <Import Project="$(MSBuildExtensionsPath32)\Microsoft\Portable\$(TargetFrameworkVersion)\Microsoft.Portable.CSharp.targets" />
  <Target Name="EnsureNuGetPackageBuildImports" BeforeTargets="PrepareForBuild">
    <PropertyGroup>
      <ErrorText>This project references NuGet package(s) that are missing on this computer. Enable NuGet Package Restore to download them.  For more information, see http://go.microsoft.com/fwlink/?LinkID=322105. The missing file is {0}.</ErrorText>
    </PropertyGroup>
    <Error Condition="!Exists('..\..\packages\xunit.1.9.2\lib\net20\xunit.dll')" Text="$([System.String]::Format('$(ErrorText)', '..\..\packages\xunit.1.9.2\lib\net20\xunit.dll'))" />
  </Target>
</Project><|MERGE_RESOLUTION|>--- conflicted
+++ resolved
@@ -33,17 +33,6 @@
     <CommonPath>..\..\Common\tests\System.Xml.XPath</CommonPath>
   </PropertyGroup>
   <ItemGroup>
-<<<<<<< HEAD
-    <Reference Include="System" />
-    <Reference Include="System.Globalization" />
-    <Reference Include="System.IO" />
-    <Reference Include="System.Reflection" />
-    <Reference Include="System.Runtime" />
-    <Reference Include="System.Runtime.Extensions" />
-    <Reference Include="System.Xml" />
-    <Reference Include="System.Xml.ReaderWriter" />
-    <Reference Include="System.Threading.Tasks" />
-=======
     <Reference Include="System.Runtime">
       <HintPath>..\..\packages\System.Runtime.4.0.20-beta-22405\lib\portable-wpa80+win80+net45+aspnetcore50\System.Runtime.dll</HintPath>
       <Private>False</Private>
@@ -69,9 +58,13 @@
       <Private>False</Private>
       <SpecificVersion>False</SpecificVersion>
     </Reference>
-  </ItemGroup>
-  <ItemGroup>
->>>>>>> 74d2bb78
+    <Reference Include="System.Globalization">
+      <HintPath>..\..\packages\System.Globalization.4.0.10-beta-22405\lib\portable-wpa80+win80+net45+aspnetcore50\System.Globalization.dll</HintPath>
+      <Private>False</Private>
+      <SpecificVersion>False</SpecificVersion>
+    </Reference>
+  </ItemGroup>
+  <ItemGroup>
     <Reference Include="xunit">
       <HintPath>..\..\packages\xunit.1.9.2\lib\net20\xunit.dll</HintPath>
     </Reference>
