{
  "dependencies": {
    "Microsoft.DotNet.xunit.performance": "1.0.0-alpha-build0029",
<<<<<<< HEAD
    "Microsoft.NETCore.Platforms": "1.0.1-rc3-24012-00",
    "System.ComponentModel": "4.0.0",
    "System.Globalization": "4.0.10",
    "System.Reflection": "4.1.0-rc3-24012-00",
    "System.Threading.Tasks": "4.0.10",
=======
    "Microsoft.NETCore.Platforms": "1.0.1-rc3-24018-00",
    "System.ComponentModel": "4.0.1-rc3-24018-00",
    "System.ComponentModel.Primitives": "4.0.1-rc3-24018-00",
    "System.Globalization": "4.0.11-rc3-24018-00",
    "System.Linq.Expressions": "4.0.11-rc3-24018-00",
    "System.ObjectModel": "4.0.12-rc3-24018-00",
    "System.Runtime": "4.1.0-rc3-24018-00",
    "System.Text.RegularExpressions": "4.0.12-rc3-24018-00",
    "System.Threading.Tasks": "4.0.11-rc3-24018-00",
>>>>>>> 5054cca3
    "xunit": "2.1.0",
    "xunit.netcore.extensions": "1.0.0-prerelease-00231-07",
    "test-runtime": {
      "target": "project",
      "exclude": "compile"
    }
  },
  "frameworks": {
    "dnxcore50": {
      "imports": "portable-net45+win8"
    }
  },
  "runtimes": {
    "win7-x86": {},
    "win7-x64": {},
    "ubuntu.14.04-x64": {},
    "osx.10.10-x64": {},
    "centos.7-x64": {},
    "rhel.7-x64": {},
    "debian.8.2-x64": {}
  }
}<|MERGE_RESOLUTION|>--- conflicted
+++ resolved
@@ -1,23 +1,14 @@
 {
   "dependencies": {
     "Microsoft.DotNet.xunit.performance": "1.0.0-alpha-build0029",
-<<<<<<< HEAD
-    "Microsoft.NETCore.Platforms": "1.0.1-rc3-24012-00",
-    "System.ComponentModel": "4.0.0",
-    "System.Globalization": "4.0.10",
-    "System.Reflection": "4.1.0-rc3-24012-00",
-    "System.Threading.Tasks": "4.0.10",
-=======
     "Microsoft.NETCore.Platforms": "1.0.1-rc3-24018-00",
     "System.ComponentModel": "4.0.1-rc3-24018-00",
-    "System.ComponentModel.Primitives": "4.0.1-rc3-24018-00",
     "System.Globalization": "4.0.11-rc3-24018-00",
     "System.Linq.Expressions": "4.0.11-rc3-24018-00",
     "System.ObjectModel": "4.0.12-rc3-24018-00",
     "System.Runtime": "4.1.0-rc3-24018-00",
     "System.Text.RegularExpressions": "4.0.12-rc3-24018-00",
     "System.Threading.Tasks": "4.0.11-rc3-24018-00",
->>>>>>> 5054cca3
     "xunit": "2.1.0",
     "xunit.netcore.extensions": "1.0.0-prerelease-00231-07",
     "test-runtime": {
